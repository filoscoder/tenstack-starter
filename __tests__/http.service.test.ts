import { UserRootDAO } from "@/db/user-root";
import { HttpService } from "@/services/http.service";

let service: HttpService;
beforeAll(async () => {
  service = new HttpService();
  await UserRootDAO.update({
    access: "",
    refresh: "",
    alq_token: "",
    alq_api_manager: "",
  });
});
describe("HttpService", () => {
  describe("authedAlqApi", () => {
    it("Should return 200", async () => {
<<<<<<< HEAD
      const response = await service.authedAlqApi.get<any>("/perfil");
=======
      const response = await service.authedAlqApi.get("/perfil");
>>>>>>> 93260414

      expect(response.status).toBe(200);
      expect(Object.keys(response.data)).toEqual([
        "id_cliente",
        "nombre",
        "apellido_paterno",
        "apellido_materno",
        "fecha_nacimiento",
        "sexo",
        "email",
        "rfc",
        "curp",
        "nacionalidad",
        "tipo_usuario",
      ]);
    });
  });

  describe("authedAgentApi", () => {
    it("Should return 200", async () => {
      const response = await service.authedAgentApi.get("/accounts/user");

      expect(response.status).toBe(200);
    });
  });
});<|MERGE_RESOLUTION|>--- conflicted
+++ resolved
@@ -14,12 +14,7 @@
 describe("HttpService", () => {
   describe("authedAlqApi", () => {
     it("Should return 200", async () => {
-<<<<<<< HEAD
       const response = await service.authedAlqApi.get<any>("/perfil");
-=======
-      const response = await service.authedAlqApi.get("/perfil");
->>>>>>> 93260414
-
       expect(response.status).toBe(200);
       expect(Object.keys(response.data)).toEqual([
         "id_cliente",
