--- conflicted
+++ resolved
@@ -530,9 +530,6 @@
 - Balance Alquimia en panel agente
 - Tener en cuenta que pasa si el casino devuelve 200 a una transfer de fichas pero la transferencia no pasa
 - Limpiar tabla TOKENS periodicamente
-<<<<<<< HEAD
-- Chequear token sesion en dos dispositivos
-=======
 - Asegurarse que los status code de las respuestas de api externa esten presente en logs
 - Usar instancia global de prisma.
 
@@ -547,7 +544,6 @@
 - Loguear errores de api externas a un archivo, errores nuestros a otro.
 - Notificar solo luego de X errores por dia.
 - Ver errores en panel agente.
->>>>>>> 93260414
 
 ### Fichas insuficientes
 
