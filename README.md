<p align="center">
    <img width="250px" src="https://user-images.githubusercontent.com/50701501/104827248-f88a1800-585b-11eb-985e-5e31dbb0b913.jpg"><br/>
</p>
<p align="center">
  <a href="https://lerna.js.org/"><img src="https://img.shields.io/badge/PRs-Welcome-brightgreen.svg" alt="Maintained with Lerna"></a>
  <a href="/LICENSE"><img src="https://img.shields.io/badge/License-MIT-blue.svg" alt="License"></a>
</p>

## Star History

<a href="https://star-history.com/#filoscoder/tenstack-starter&Timeline">
  <picture>
    <source media="(prefers-color-scheme: dark)" srcset="https://api.star-history.com/svg?repos=filoscoder/tenstack-starter&type=Timeline&theme=dark" />
    <source media="(prefers-color-scheme: light)" srcset="https://api.star-history.com/svg?repos=filoscoder/tenstack-starter&type=Timeline" />
    <img alt="Star History Chart" src="https://api.star-history.com/svg?repos=filoscoder/tenstack-starter&type=Timeline" />
  </picture>
</a>


# Overview

**TEN stack** is a `Typescript` + `Express` + `Node` starter kit to develop `REST API` server apps.
Nothing new under the sun, just a straight forward combo to make server development a little bit faster. And of course, this make my freelancing days more enjoyable 😎
Comes with:

- Everything typed with [Typescript](https://www.typescriptlang.org/)
- [ES6](http://babeljs.io/learn-es2015/) features/modules
- ES7 [async](https://developer.mozilla.org/en-US/docs/Web/JavaScript/Reference/Statements/async_function) / [await](https://developer.mozilla.org/en-US/docs/Web/JavaScript/Reference/Operators/await)
- Run with [Nodemon](https://nodemon.io/) for automatic reload & watch
- [ESLint](http://eslint.org/) for code linting
- Code formatting using [Prettier](https://www.npmjs.com/package/prettier)
- Configuration management using [dotenv](https://www.npmjs.com/package/dotenv)
- Improved commits with [Husky](https://typicode.github.io/husky)
- Manage production app proccess with [PM2](https://pm2.keymetrics.io/)

  <br>
  <br>

---

## Prerequisites

- [Node.js](https://nodejs.org) (`>= 16.0.0`)
- [Yarn](https://yarnpkg.com/en/docs/install) or [NPM](https://docs.npmjs.com/getting-started/installing-node)

## Install

- Fork or Use [this](https://github.com/filoscoder/tenstack-starter/generate) template repository.
- [Clone](https://github.com/git-guides/git-clone) the forked repository.
- Install the dependencies with [yarn](https://yarnpkg.com/getting-started/usage) or [npm](https://docs.npmjs.com/cli/v7/commands/npm-install).

> Make sure you already have [`node.js`](https://github.com/filoscoder/tenstack-starter#prerequisites) and [`npm`](https://github.com/filoscoder/tenstack-starter#prerequisites) or [`yarn`](https://github.com/filoscoder/tenstack-starter#prerequisites) installed in your system.

- Set your `git remote add origin` path

```bash
 git remote add origin ${forked-and-cloned-path}
```

> [Update the url](https://docs.github.com/en/get-started/getting-started-with-git/managing-remote-repositories#changing-a-remote-repositorys-url) if you already have an `origin`

<br>
<br>

## Config

- Copy `.env.example` a file at the root of the application.
- Add or modify specific variables and update it according to your need.

```bash
 cp .env.example .env
```

> Check the `config` folder to customize your settings (`/src/config`)

<br>
<br>

## Alias @

To make paths clean and ease to access `@` is setup up for `/src` path

```javascript
// BEFORE
import config from './config';
import routes from './routes';

// NOW
import config from '@/config';
import routes from '@/routes';
```

> You can customize this setup:
> `/tsconfig.json` > compilerOptions.paths
> `/eslintrc.yml` > rules.settings.alias.map

<br>
<br>

## Local Development

Run the server locally. It will be run with Nodemon and ready to serve on port `8080` (unless you specify it on your `.env`)

```bash
 yarn start # or npm start
```

> Check [`package.json`](https://github.com/filoscoder/tenstack-starter/blob/master/package.json) to see more "scripts"

<br>
<br>

## Production

First, build the application.

```bash
 yarn build # or npm run build
```

Then, use [`pm2`](https://github.com/Unitech/pm2) to start the application as a service.

```bash
 yarn service:start # or npm run service:start
```

<br>
<br>

# Contribution

This repository will be managed as an `open-source`. <br>
Please feel free to open an `issue` or a `pull request` to suggest changes or additions.

# Support & Contact

If you have any question or suggestion, don't hesitate to contact me:

✉️ [filoscoder.io@gmail.com](mailto:filoscoder.io@gmail.com)


# Author & Credits

<a src="https://github.com/filoscoder">
<img width="60px" style="border-radius: 50%;" src="https://avatars.githubusercontent.com/filoscoder">
</a>


# Docs

## Contenidos

### Endpoints Jugadores
+ [Ver Jugador](#ver-jugador)
+ [Crear Jugador](#crear-jugador)
+ [Login de Jugador](#login-jugador)

### Endpoints Cuentas Bancarias
+ [Ver Cuentas Bancarias](#ver-cuentas-bancarias)
+ [Crear Cuenta Bancaria](#crear-cuenta-bancaria)
+ [Actualizar Cuenta Bancaria](#actualizar-cuenta-bancaria)
+ [Eliminar Cuenta Bancaria](#eliminar-cuenta-bancaria)

### Endpoints Transferencias
+ [Cargar Fichas](#cargar-fichas)
+ [Retirar Premios](#retirar-premios)
+ [Ver Depósitos Pendientes](#ver-depósitos-pendientes)
+ [Confirmar Depósito Pendiente](#confirmar-depósito-pendiente)
+ [Eliminar Depósito Pendiente](#eliminar-depósito-pendiente)

### [Interfaces](#interfaces)

### Ver Jugador

|Endpoint:| `/players/:id`|
---|---|
Método      | `GET`
Devuelve    | [`Player & { bank_accounts: BankAccount[] }`](#player)

### Crear Jugador

|Endpoint:| `/players`|
---|---|
Método      | `POST`
Body (json) | [`PlayerRequest`](#playerrequest)
Devuelve    | [`Player`](#Player)

### Login Jugador

|Endpoint| `/players/login`|
---|---|
Método      |`POST`
Body (json) | [`Credenciales`](#credenciales)
Devuelve    | [`Player`](#player)

### Ver Cuentas Bancarias


|Endpoint| `/bank-account/:id?`|
---|---|
Método      |`GET`
Devuelve    | [`BankAccount[]`](#bankaccount)

> **Nota:** Siempre devuleve un array

> **Nota:** Omitir el parámetro `id` para ver todas las cuentas bancarias del usuario

### Crear Cuenta Bancaria


|Endpoint| `/bank-account`|
---|---|
Método      |`POST`
Body (json) | [`BankAccountRequest`](#bankaccountrequest)
Devuelve    | [`BankAccount`](#bankaccount)

### Actualizar Cuenta Bancaria

|Endpoint| `/bank-account`|
---|---|
Método      |`PUT`
Body (json) | [`BankAccountRequest`](#bankaccountrequest)
Devuelve    | [`BankAccount`](#bankaccount)

> **Nota:** Los campos son opcionales. Incluir los que se quiera modificar

### Eliminar Cuenta Bancaria

|Endpoint| `/bank-account`|
---|---|
Método      |`DELETE`
Devuelve    | 200 OK

### Cargar Fichas
Incluir el id en la URL y omitir el body para confirmar un depósito pendiente
Omitir el id en la URL e incluir los datos en el body para crear un depósito nuevo

|Endpoint| `/transactions/deposit/:id?`|
---|---|
Método      |`POST`
Body (json) |[`TransferRequest`](#transferrequest)
Devuelve    |[`TransferResult & { deposit: Deposit }`](#transferresult)

### Retirar Premios

|Endpoint| `/transactions/cashout`|
---|---|
Método      |`POST`
Body (json) |[`TransferRequest`](#transferrequest)
Devuelve    |[`TransferResult`](#transferresult)

### Ver Depósitos Pendientes

|Endpoint| `/transactions/deposit/pending`|
---|---|
Método      |`GET`
Devuelve    |[`Deposit[]`](#deposit)

> **Nota:** siempre devuelve un array

### Confirmar Depósito Pendiente

|Endpoint| `/transactions/deposit/:id/confirm`|
---|---|
Método      |`PUT`
Devuelve    |[`TransferResult`](#transferresult)

### Eliminar Depósito Pendiente
|Endpoint| `/transactions/deposit/:id`|
---|---|
Método      |`DELETE`
Devuelve    | 200 OK

## Interfaces

### Player
```typescript
{
  id: number;
  panel_id: number;
  username: string;
  email?: string;
  first_name?: string;
  last_name?: string;
  date_of_birth?: string;
  movile_number?: string;
  country?: string;
  balance_currency: string;
  status: string;
  created_at: string;                 // 2024-01-29T18:14:41.534Z
}
```

### PlayerRequest
```typescript
{
    username: string,
    password: string,
    email: string,
    first_name?: string, 
    last_name?: string,
    date_of_birth?: DateTime,
    movile_number?: string,
    country?: string
}
``` 

### BankAccountRequest
```typescript
{
  owner: string                       // Nombre del beneficiario
  owner_id: number                    // DNI
  bankName: string                    // Nombre del banco
  bankNumber: string                  // CBU
  bankAlias: string?   
}
```

### BankAccount
```typescript
{
  id: number        
  owner: string                       // Nombre del beneficiario
  owner_id: number                    // DNI
  player_id: number                   // ID de Player
  bankName: string                    // Nombre del banco
  bankNumber: string                  // CBU
  bankAlias: string?       
  created_at:                         // 2024-01-29T18:14:41.534Z
  updated_at:                         // 2024-01-29T18:14:41.534Z
}
```

### Credenciales
```typescript
{
    username: string
    password: string
}
```

### TransferRequest
```typescript
{
    amount: number
    currency: string
    bank_account: number              // ID de cuenta bancaria
}
```

### TransferResult
```typescript
{
    status: "COMPLETED" | "INCOMPLETE"
    player_balance?: number           // undefined en caso de deposito incompleto
    error?: string                    // En caso de error, el motivo
    deposit: Deposit
}
```

### Deposit
```typescript
{
    id: number
    player_id: number
    amount: number
    confirmed?: datetime              // 2024-02-23T12:35:51.017Z
    bank_account: number
    currency: string
    dirty: boolean
    created_at: datetime              // 2024-02-23T12:35:51.017Z
    updated_at: datetime              // 2024-02-23T12:35:51.017Z
}
```

### RootBankAccount
```typescript
{
    name: string
    dni: string
    bankName: string
    accountNumber: string
    clabe: string
    alias: string
}
```

## TODO

- Instanciar servicios en lugar de usar metodos estaticos
- Cambiar contraseña (no funciona en el casino, vamos por este lado)
  - Endpoint https://agent.casinomex.vip/api/users/5941/change-password/
  - Body: `{ new_password:	string }`
- Recibir clave de rastreo en endpoints de cashIn y confirmarDeposito
- Requerir autenticación en GET `/players/:id`?
- Implementar autenticacion de jugador
<<<<<<< HEAD
- Front de agente: cuenta bancaria
- Mostrar balance de agente
- Login token
=======
- Hacer email opcional en player request validator
- Documentar endpoints agente
- Encriptar JWT
- Mostrar balance de agente
- Login token

## Optimizaciones

- Invalidar tokens en conjunto con una sola petición SQL
>>>>>>> 4b50cade
<|MERGE_RESOLUTION|>--- conflicted
+++ resolved
@@ -392,20 +392,12 @@
   - Endpoint https://agent.casinomex.vip/api/users/5941/change-password/
   - Body: `{ new_password:	string }`
 - Recibir clave de rastreo en endpoints de cashIn y confirmarDeposito
-- Requerir autenticación en GET `/players/:id`?
-- Implementar autenticacion de jugador
-<<<<<<< HEAD
-- Front de agente: cuenta bancaria
-- Mostrar balance de agente
-- Login token
-=======
 - Hacer email opcional en player request validator
 - Documentar endpoints agente
 - Encriptar JWT
 - Mostrar balance de agente
-- Login token
+- Front de agente: cuenta bancaria
 
 ## Optimizaciones
 
-- Invalidar tokens en conjunto con una sola petición SQL
->>>>>>> 4b50cade
+- Invalidar tokens en conjunto con una sola petición SQL