import { Deposit, Payment } from "@prisma/client";
import { AuthService } from "../auth/services";
import CONFIG from "@/config";
import { CustomError } from "@/middlewares/errorHandler";
import { Credentials } from "@/types/request/players";
import { decrypt, hash } from "@/utils/crypt";
import { PaymentsDAO } from "@/db/payments";
import { DepositsDAO } from "@/db/deposits";
<<<<<<< HEAD
import { UnauthorizedError } from "@/helpers/error";
import { AgentBankAccount } from "@/types/response/agent";
import { UserRootDAO } from "@/db/user-root";
import { TokenService } from "@/services/token.service";
=======
import { TokenPair } from "@/types/response/jwt";
>>>>>>> 4b50cade

export class AgentServices {
  private static get username(): string {
    const encryptedUsername = CONFIG.AUTH.AGENT_FRONT_USERNAME;
    if (!encryptedUsername) {
      throw new CustomError({
        status: 500,
        code: "variables_entorno",
        description: "No se encontró el username de agente en .env",
      });
    }
    return decrypt(encryptedUsername);
  }

  static async login(credentials: Credentials): Promise<TokenPair> {
    const { username, password } = credentials;
    const hashedPass = await hash(password);
    if (
      username !== this.username ||
      hashedPass !== CONFIG.AUTH.AGENT_FRONT_PASSWORD
    ) {
      throw new CustomError({
        status: 401,
        code: "credenciales_invalidas",
        description: "Usuario o contraseña incorrectos",
      });
    }
    const authService = new AuthService();
    const { tokens } = await authService.tokens(1, CONFIG.ROLES.AGENT);
    return tokens;
  }

  static async showPayments(): Promise<Payment[] | null> {
    const payments = PaymentsDAO.index();
    return payments;
  }

  /**
   * Mark a pending payment as paid
   */
  static async markAsPaid(payment_id: number): Promise<Payment> {
    const payment = PaymentsDAO.update(payment_id, {
      paid: new Date().toISOString(),
    });
    return payment;
  }

  static async showDeposits(): Promise<Deposit[] | null> {
    const deposits = DepositsDAO.index();
    return deposits;
  }
<<<<<<< HEAD

  static async getBankAccount(): Promise<AgentBankAccount> {
    const account = UserRootDAO.getBankAccount();
    return account;
  }

  static async updateBankAccount(
    data: AgentBankAccount,
  ): Promise<AgentBankAccount> {
    const tokenService = new TokenService();
    const agent = await UserRootDAO.update(tokenService.username, {
      bankAccount: data,
    });
    return agent.bankAccount as AgentBankAccount;
  }

  /**
   * Configure the JWT strategy for passport
   * @returns Strategy
   */
  static jwtStrategy() {
    const options: StrategyOptionsWithoutRequest = {
      secretOrKey: this.cypherPass,
      jwtFromRequest: jwtStrategy.ExtractJwt.fromAuthHeaderAsBearerToken(),
      issuer: "casino-mex_agent_panel",
    };

    return new jwtStrategy.Strategy(options, (payload, done) => {
      if (payload.sub === "agent") return done(null, "agent");
      else return done(new UnauthorizedError("No autenticado"));
    });
  }
=======
>>>>>>> 4b50cade
}<|MERGE_RESOLUTION|>--- conflicted
+++ resolved
@@ -6,14 +6,10 @@
 import { decrypt, hash } from "@/utils/crypt";
 import { PaymentsDAO } from "@/db/payments";
 import { DepositsDAO } from "@/db/deposits";
-<<<<<<< HEAD
-import { UnauthorizedError } from "@/helpers/error";
 import { AgentBankAccount } from "@/types/response/agent";
 import { UserRootDAO } from "@/db/user-root";
 import { TokenService } from "@/services/token.service";
-=======
 import { TokenPair } from "@/types/response/jwt";
->>>>>>> 4b50cade
 
 export class AgentServices {
   private static get username(): string {
@@ -65,7 +61,6 @@
     const deposits = DepositsDAO.index();
     return deposits;
   }
-<<<<<<< HEAD
 
   static async getBankAccount(): Promise<AgentBankAccount> {
     const account = UserRootDAO.getBankAccount();
@@ -81,23 +76,4 @@
     });
     return agent.bankAccount as AgentBankAccount;
   }
-
-  /**
-   * Configure the JWT strategy for passport
-   * @returns Strategy
-   */
-  static jwtStrategy() {
-    const options: StrategyOptionsWithoutRequest = {
-      secretOrKey: this.cypherPass,
-      jwtFromRequest: jwtStrategy.ExtractJwt.fromAuthHeaderAsBearerToken(),
-      issuer: "casino-mex_agent_panel",
-    };
-
-    return new jwtStrategy.Strategy(options, (payload, done) => {
-      if (payload.sub === "agent") return done(null, "agent");
-      else return done(new UnauthorizedError("No autenticado"));
-    });
-  }
-=======
->>>>>>> 4b50cade
 }