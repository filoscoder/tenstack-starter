import { Deposit, Payment } from "@prisma/client";
<<<<<<< HEAD
import { AuthService } from "../auth/services";
import { FinanceServices } from "../transactions/services";
=======
import { AuthServices } from "../auth/services";
>>>>>>> b078a1bf
import CONFIG from "@/config";
import { CustomError } from "@/middlewares/errorHandler";
import { Credentials } from "@/types/request/players";
import { decrypt, hash } from "@/utils/crypt";
import { PaymentsDAO } from "@/db/payments";
import { DepositsDAO } from "@/db/deposits";
import { AgentBankAccount, BalanceResponse } from "@/types/response/agent";
import { UserRootDAO } from "@/db/user-root";
import { TokenService } from "@/services/token.service";
import { TokenPair } from "@/types/response/jwt";
import { HttpService } from "@/services/http.service";
import { hidePassword } from "@/utils/auth";

export class AgentServices {
  private static get username(): string {
    const encryptedUsername = CONFIG.AUTH.AGENT_FRONT_USERNAME;
    if (!encryptedUsername) {
      throw new CustomError({
        status: 500,
        code: "variables_entorno",
        description: "No se encontró el username de agente en .env",
      });
    }
    return decrypt(encryptedUsername);
  }

  static async login(credentials: Credentials): Promise<TokenPair> {
    const { username, password } = credentials;
    const hashedPass = hash(password);
    if (
      username !== this.username ||
      hashedPass !== CONFIG.AUTH.AGENT_FRONT_PASSWORD
    ) {
      throw new CustomError({
        status: 401,
        code: "credenciales_invalidas",
        description: "Usuario o contraseña incorrectos",
      });
    }
    const authServices = new AuthServices();
    const { tokens } = await authServices.tokens(1, CONFIG.ROLES.AGENT);
    return tokens;
  }

  static async showPayments(): Promise<Payment[] | null> {
    const payments = PaymentsDAO.index();
    return payments;
  }

  /**
   * Mark a pending payment as paid
   */
  static async markAsPaid(payment_id: number): Promise<Payment> {
    const payment = PaymentsDAO.update(payment_id, {
      paid: new Date().toISOString(),
    });
    return payment;
  }

  static async showDeposits(): Promise<Deposit[] | null> {
    const deposits = DepositsDAO.index();
    return deposits;
  }

  static async getBankAccount(): Promise<AgentBankAccount> {
    const account = UserRootDAO.getBankAccount();
    return account;
  }

  static async updateBankAccount(
    data: AgentBankAccount,
  ): Promise<AgentBankAccount> {
    const tokenService = new TokenService();
    const agent = await UserRootDAO.update(tokenService.username, {
      bankAccount: data,
    });
    return agent.bankAccount as AgentBankAccount;
  }

  static async getBalance(): Promise<BalanceResponse> {
    const url = "accounts/user";
    const httpService = new HttpService();
    const response = await httpService.authedAgentApi.get(url);
    if (response.status !== 200)
      throw new CustomError({
        code: "error_balance",
        status: response.status,
        description: "Error en el panel al obtener el balance",
      });
    return {
      balance: Number(response.data.balance),
      currency: response.data.balance_currency,
    };
  }

  static async completePendingDeposits(): Promise<Deposit[]> {
    const deposits = await DepositsDAO.getPendingCoinTransfers();
    for (const deposit of deposits) {
      const financeServices = new FinanceServices(
        "deposit",
        deposit.amount,
        deposit.currency,
        deposit.Player.panel_id,
      );
      const result = await financeServices.transfer(deposit.id);
      if (result.status === "COMPLETED") deposit.coins_transfered = new Date();
      deposit.Player = hidePassword(deposit.Player);
      console.log("DEPOSIT", deposit);
      console.log("RESULT", result);
    }

    return deposits;
  }
}<|MERGE_RESOLUTION|>--- conflicted
+++ resolved
@@ -1,10 +1,6 @@
 import { Deposit, Payment } from "@prisma/client";
-<<<<<<< HEAD
-import { AuthService } from "../auth/services";
 import { FinanceServices } from "../transactions/services";
-=======
 import { AuthServices } from "../auth/services";
->>>>>>> b078a1bf
 import CONFIG from "@/config";
 import { CustomError } from "@/middlewares/errorHandler";
 import { Credentials } from "@/types/request/players";
